# MPCHoloNavigation
ROS2 Setup to perform MPC based Holonomic Navigation for Robotics: Planning and Navigation Course (EC4.403) at IIITH

- Professor: [K. Madhava Krishna](https://faculty.iiit.ac.in/~mkrishna/)

## Table of contents

- [MPCHoloNavigation](#mpcholonavigation)
  - [Table of contents](#table-of-contents)
  - [Development Setup](#development-setup)
    - [Action Buttons](#action-buttons)
  - [Hardware Setup](#hardware-setup)
  - [How to Use](#how-to-use)


## Development Setup
- To pull latest docker image
    ```bash
    docker pull ghcr.io/soham2560/humble-garden:latest
    ```
- To start container
    - Open Command Pallete with `Ctrl+Shift+P`
    - Select Option to Rebuild and Reopen Container

  ### Action Buttons
  We use the [VSCode Action Button Extension](https://marketplace.visualstudio.com/items?itemName=seunlanlege.action-buttons) to facilitate development. They are not necessary but certainly do help. To access these buttons you may need to enable it through the Extensions Tab in VSCode, though the extension should download automatically on container startup. The available buttons are as follows:
  - `Build`

    Builds the workspace packages upto `robot_bringup`

    ```bash
    colcon build --symlink-install --packages-up-to robot_bringup
    ```

  - `Import Libs`

    Uses [vcstool](https://github.com/dirk-thomas/vcstool) to import the repositories listed in [dep.repos](dep.repos)

    ```bash
    rm -rf /ros2_ws/src/dep_repos && mkdir -p /ros2_ws/src/dep_repos && vcs import /ros2_ws/src/dep_repos < /ros2_ws/src/dep.repos
    ```

  Note: Remember to use `Import Libs` on every fresh container startup (not necessary on reopen)

## Hardware Setup
  Information about the Hardware Setup can be found [here](/docs/hardware.md)

## How to Use
- **Build and Source the workspace**

  It is suggested to use the [Action Buttons](#action-buttons) to build, but if you're unable due to some reason, you can use the commands below

  ```bash
  colcon build --symlink-install --packages-up-to robot_bringup
  source install/setup.bash
  ```

  Note: Ensure you've run `Import Libs` atleast once (or the equivalent command)
- WiCAN Setup (⚠️ **_Deprecated_**: Look at USB2CAN below)
    ```bash
    sudo slcand -o -s8 -t sw -S 3000000 /dev/ttyUSB0 can0
    sudo ifconfig can0 txqueuelen 1000
    sudo ifconfig can0 up
    ```
    Note: You need to change `ttyUSB0` to the WiCAN device
- **To setup USB2CAN** (only if working on hardware)

    NOTE: This is to be on **host** (NOT in container), it is a one time process and won't have to be repeated again
    ```bash
    cd scripts
    chmod +x usb2can_udev.sh
    ./usb2can_udev.sh
    ```
- **Launch**

  ```bash
  ros2 launch robot_bringup robot_bringup.launch.py use_rviz:=True use_slamtoolbox:=True use_nav2:=True use_sim_time:=False use_joy:=True
  ```
  Available arguments are as follows:

  | Argument      | Default Value | Description                                    |
  |--------------|--------------|------------------------------------------------|
  | `use_sim_time` | `False`      | Launch in simulation mode (`True` for simulation, `False` for hardware connection). |
  | `namespace`   | `""` (empty)  | Namespace for the launched nodes.              |
  | `record`      | `False`      | Enable recording to a rosbag.                  |
  | `use_rviz`    | `False`      | Launch RViz on startup.                        |
  | `use_joy`    | `False`      | Use joystick control.                        |
  | `use_slamtoolbox`    | `False`      | Launch SLAM Toolbox on startup                       |
  | `use_nav2`    | `False`      | Launch Nav2 on startup                     |

- **LIDAR Launch**
```bash
  ros2 launch ld08_driver ld08.launch.py
```

- **SLAM-toolbox**
```bash
  ros2 launch robot_bringup online_async_launch.py
```

- **NAV2**
  ```bash
  ros2 launch robot_bringup navigation_launch.py
  ```

- **Interact**

  To interact with the drive, you can use the `teleop_twist_keyboard` node by launching it as follows
  ```bash
  ros2 run teleop_twist_keyboard teleop_twist_keyboard
  ```
  or make the arg `use_joy:=True` while launching when you have a Joystick Controller connected
<<<<<<< HEAD
=======

Note: The README's in this repository are inspired by [this](https://github.com/TheProjectsGuy/MR21-CS7.503)
>>>>>>> db85c051
<|MERGE_RESOLUTION|>--- conflicted
+++ resolved
@@ -110,8 +110,3 @@
   ros2 run teleop_twist_keyboard teleop_twist_keyboard
   ```
   or make the arg `use_joy:=True` while launching when you have a Joystick Controller connected
-<<<<<<< HEAD
-=======
-
-Note: The README's in this repository are inspired by [this](https://github.com/TheProjectsGuy/MR21-CS7.503)
->>>>>>> db85c051
